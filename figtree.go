package figtree

import (
	"bytes"
	"encoding/json"
	"fmt"
	"io"
	"os"
	"os/exec"
	"path"
	"path/filepath"
	"reflect"
	"regexp"
	"sort"
	"strconv"
	"strings"
	"unicode"

	"emperror.dev/errors"
	"github.com/coryb/walky"
	"github.com/fatih/camelcase"
	"gopkg.in/yaml.v3"
)

type Logger interface {
	Debugf(format string, args ...interface{})
}

type nullLogger struct{}

func (*nullLogger) Debugf(string, ...interface{}) {}

var Log Logger = &nullLogger{}

func defaultApplyChangeSet(changeSet map[string]*string) error {
	for k, v := range changeSet {
		if v != nil {
			os.Setenv(k, *v)
		} else {
			os.Unsetenv(k)
		}
	}
	return nil
}

type CreateOption func(*FigTree)

func WithHome(home string) CreateOption {
	return func(f *FigTree) {
		f.home = home
	}
}

func WithCwd(cwd string) CreateOption {
	return func(f *FigTree) {
		f.workDir = cwd
	}
}

func WithEnvPrefix(env string) CreateOption {
	return func(f *FigTree) {
		f.envPrefix = env
	}
}

func WithConfigDir(dir string) CreateOption {
	return func(f *FigTree) {
		f.configDir = dir
	}
}

type ChangeSetFunc func(map[string]*string) error

func WithApplyChangeSet(apply ChangeSetFunc) CreateOption {
	return func(f *FigTree) {
		f.applyChangeSet = apply
	}
}

type PreProcessor func(*yaml.Node) error

func WithPreProcessor(pp PreProcessor) CreateOption {
	return func(f *FigTree) {
		f.preProcessor = pp
	}
}

type FilterOut func(*yaml.Node) bool

func WithFilterOut(filt FilterOut) CreateOption {
	return func(f *FigTree) {
		f.filterOut = filt
	}
}

func defaultFilterOut(f *FigTree) FilterOut {
	configStop := false
	return func(config *yaml.Node) bool {
		// if previous parse found a stop we should abort here
		if configStop {
			return true
		}
		// now check if current doc has a stop, looking for:
		// ```
		// config:
		//   stop: true|false
		// ```
		if pragma := walky.GetKey(config, "config"); pragma != nil {
			if stop := walky.GetKey(pragma, "stop"); stop != nil {
				configStop, _ = strconv.ParseBool(stop.Value)
			}
		}
		// even if current doc has a stop, we should continue to
		// process it, we dont want to process the "next" document
		return false
	}
}

func WithoutExec() CreateOption {
	return func(f *FigTree) {
		f.exec = false
	}
}

type FigTree struct {
	home           string
	workDir        string
	configDir      string
	envPrefix      string
	preProcessor   PreProcessor
	applyChangeSet ChangeSetFunc
	exec           bool
	filterOut      FilterOut
}

func NewFigTree(opts ...CreateOption) *FigTree {
	wd, _ := os.Getwd()
	fig := &FigTree{
		home:           os.Getenv("HOME"),
		workDir:        wd,
		envPrefix:      "FIGTREE",
		applyChangeSet: defaultApplyChangeSet,
		exec:           true,
	}
	for _, opt := range opts {
		opt(fig)
	}
	return fig
}

func (f *FigTree) WithHome(home string) {
	WithHome(home)(f)
}

func (f *FigTree) WithCwd(cwd string) {
	WithCwd(cwd)(f)
}

func (f *FigTree) WithEnvPrefix(env string) {
	WithEnvPrefix(env)(f)
}

func (f *FigTree) WithConfigDir(dir string) {
	WithConfigDir(dir)(f)
}

func (f *FigTree) WithPreProcessor(pp PreProcessor) {
	WithPreProcessor(pp)(f)
}

func (f *FigTree) WithFilterOut(filt FilterOut) {
	WithFilterOut(filt)(f)
}

func (f *FigTree) WithApplyChangeSet(apply ChangeSetFunc) {
	WithApplyChangeSet(apply)(f)
}

func (f *FigTree) WithIgnoreChangeSet() {
	WithApplyChangeSet(func(_ map[string]*string) error {
		return nil
	})(f)
}

func (f *FigTree) WithoutExec() {
	WithoutExec()(f)
}

func (f *FigTree) Copy() *FigTree {
	cp := *f
	return &cp
}

func (f *FigTree) LoadAllConfigs(configFile string, options interface{}) error {
	if f.configDir != "" {
		configFile = path.Join(f.configDir, configFile)
	}

	paths := FindParentPaths(f.home, f.workDir, configFile)
	paths = append([]string{fmt.Sprintf("/etc/%s", configFile)}, paths...)

	configSources := []ConfigSource{}
	// iterate paths in reverse
	for i := len(paths) - 1; i >= 0; i-- {
		file := paths[i]
		cs, err := f.ReadFile(file)
		if err != nil {
			return err
		}
		if cs == nil {
			// no file contents to parse, file likely does not exist
			continue
		}
		configSources = append(configSources, *cs)
	}
	return f.LoadAllConfigSources(configSources, options)
}

type ConfigSource struct {
	Config   *yaml.Node
	Filename string
}

func (f *FigTree) LoadAllConfigSources(sources []ConfigSource, options interface{}) error {
	m := NewMerger()
	filterOut := f.filterOut
	if filterOut == nil {
		filterOut = defaultFilterOut(f)
	}

	for _, source := range sources {
		// automatically skip empty configs
		if source.Config == nil || source.Config.IsZero() {
			continue
		}
		skip := filterOut(source.Config)
		if skip {
			continue
		}

		m.sourceFile = source.Filename
		err := f.loadConfigSource(m, source.Config, options)
		if err != nil {
			return err
		}
		m.advance()
	}
	return nil
}

func (f *FigTree) LoadConfigSource(config *yaml.Node, source string, options interface{}) error {
	m := NewMerger(WithSourceFile(source))
	return f.loadConfigSource(m, config, options)
}

func sourceLine(file string, node *yaml.Node) string {
	if node.Line > 0 {
		return fmt.Sprintf("%s:%d:%d", file, node.Line, node.Column)
	}
	return file
}

func (f *FigTree) loadConfigSource(m *Merger, config *yaml.Node, options interface{}) error {
	if !reflect.ValueOf(options).IsValid() {
		return errors.Errorf("options argument [%#v] is not valid", options)
	}

	var err error
	if f.preProcessor != nil {
		err = f.preProcessor(config)
		if err != nil {
			return errors.Wrapf(err, "failed to process config file %s", sourceLine(m.sourceFile, config))
		}
	}

	err = config.Decode(m)
	if err != nil {
		return errors.Wrapf(err, "unable to parse %s", sourceLine(m.sourceFile, config))
	}

	_, err = m.mergeStructs(
		reflect.ValueOf(options),
		newMergeSource(walky.UnwrapDocument(config)),
		false,
	)
	if err != nil {
		return err
	}
	changeSet := f.PopulateEnv(options)
	return f.applyChangeSet(changeSet)
}

func (f *FigTree) LoadConfig(file string, options interface{}) error {
	cs, err := f.ReadFile(file)
	if err != nil {
		return err
	}
	if cs == nil {
		// no file contents to parse, file likely does not exist
		return nil
	}
	return f.LoadConfigSource(cs.Config, cs.Filename, options)
}

// ReadFile will return a ConfigSource for given file path.  If the
// file is executable (and WithoutExec was not used), it will execute
// the file and return the stdout otherwise it will return the file
// contents directly.
func (f *FigTree) ReadFile(file string) (*ConfigSource, error) {
	absFile := file
	if !filepath.IsAbs(file) {
		absFile = filepath.Clean(filepath.Join(f.workDir, file))
	}
	rel, err := filepath.Rel(f.workDir, absFile)
	if err != nil {
		rel = file
	}
	var node yaml.Node
	if stat, err := os.Stat(absFile); err == nil {
		if stat.Mode()&0o111 == 0 || !f.exec {
			Log.Debugf("Reading config %s", absFile)
			fh, err := os.Open(absFile)
			if err != nil {
				return nil, errors.Wrapf(err, "failed to open %s", rel)
			}
			defer fh.Close()
			decoder := yaml.NewDecoder(fh)
			if err := decoder.Decode(&node); err != nil && !errors.Is(err, io.EOF) {
				return nil, errors.Wrapf(err, "unable to decode %s as yaml", rel)
			}
		} else {
			Log.Debugf("Found Executable Config file: %s", absFile)
			// it is executable, so run it and try to parse the output
			cmd := exec.Command(absFile)
			stdout := bytes.NewBufferString("")
			cmd.Stdout = stdout
			cmd.Stderr = bytes.NewBufferString("")
			if err := cmd.Run(); err != nil {
<<<<<<< HEAD
				return nil, errors.Wrapf(err, "%s is executable and it failed:\n%s", file, cmd.Stderr)
=======
				return nil, errors.Wrapf(err, "%s is executable, but it failed to execute:\n%s", file, cmd.Stderr)
			}
			rel += "[stdout]"
			if err := yaml.Unmarshal(stdout.Bytes(), &node); err != nil {
				return nil, err
>>>>>>> 5dc7d201
			}
		}
		return &ConfigSource{
			Config:   &node,
			Filename: rel,
		}, nil
	}
	return nil, nil
}

func FindParentPaths(homedir, cwd, fileName string) []string {
	paths := make([]string, 0)
	if filepath.IsAbs(fileName) {
		// dont recursively look for files when fileName is an abspath
		_, err := os.Stat(fileName)
		if err == nil {
			paths = append(paths, fileName)
		}
		return paths
	}

	// special case if homedir is not in current path then check there anyway
	if homedir != "" && !strings.HasPrefix(cwd, homedir) {
		file := path.Join(homedir, fileName)
		if _, err := os.Stat(file); err == nil {
			paths = append(paths, filepath.FromSlash(file))
		}
	}

	var dir string
	for _, part := range strings.Split(cwd, string(os.PathSeparator)) {
		if part == "" && dir == "" {
			dir = "/"
		} else {
			dir = path.Join(dir, part)
		}
		file := path.Join(dir, fileName)
		if _, err := os.Stat(file); err == nil {
			paths = append(paths, filepath.FromSlash(file))
		}
	}
	return paths
}

func (f *FigTree) FindParentPaths(fileName string) []string {
	return FindParentPaths(f.home, f.workDir, fileName)
}

var camelCaseWords = regexp.MustCompile("[0-9A-Za-z]+")

func camelCase(name string) string {
	words := camelCaseWords.FindAllString(name, -1)
	for i, word := range words {
		words[i] = strings.Title(word)
	}
	return strings.Join(words, "")
}

type Merger struct {
	sourceFile  string
	preserveMap map[string]struct{}
	Config      ConfigOptions `json:"config,omitempty" yaml:"config,omitempty"`
	ignore      []string
}

type MergeOption func(*Merger)

func WithSourceFile(source string) MergeOption {
	return func(m *Merger) {
		m.sourceFile = source
	}
}

func PreserveMap(keys ...string) MergeOption {
	return func(m *Merger) {
		for _, key := range keys {
			m.preserveMap[key] = struct{}{}
		}
	}
}

func NewMerger(options ...MergeOption) *Merger {
	m := &Merger{
		sourceFile:  "merge",
		preserveMap: make(map[string]struct{}),
	}
	for _, opt := range options {
		opt(m)
	}
	return m
}

// advance will move all the current overwrite properties to
// the ignore properties, then reset the overwrite properties.
// This is used after a document has be processed so the next
// document does not modify overwritten fields.
func (m *Merger) advance() {
	for _, overwrite := range m.Config.Overwrite {
		found := false
		for _, ignore := range m.ignore {
			if ignore == overwrite {
				found = true
				break
			}
		}
		if !found {
			m.ignore = append(m.ignore, overwrite)
		}
	}
	m.Config.Overwrite = nil
}

// Merge will attempt to merge the data from src into dst.  They shoud be either both maps or both structs.
// The structs do not need to have the same structure, but any field name that exists in both
// structs will must be the same type.
func Merge(dst, src interface{}) error {
	m := NewMerger()
	_, err := m.mergeStructs(reflect.ValueOf(dst), newMergeSource(reflect.ValueOf(src)), false)
	return err
}

// MakeMergeStruct will take multiple structs and return a pointer to a zero value for the
// anonymous struct that has all the public fields from all the structs merged into one struct.
// If there are multiple structs with the same field names, the first appearance of that name
// will be used.
func MakeMergeStruct(structs ...interface{}) interface{} {
	m := NewMerger()
	return m.MakeMergeStruct(structs...)
}

func (m *Merger) MakeMergeStruct(structs ...interface{}) interface{} {
	values := []reflect.Value{}
	for _, data := range structs {
		values = append(values, reflect.ValueOf(data))
	}
	return m.makeMergeStruct(values...).Interface()
}

func inlineField(field reflect.StructField) bool {
	if tag := field.Tag.Get("figtree"); tag != "" {
		return strings.HasSuffix(tag, ",inline")
	}
	if tag := field.Tag.Get("yaml"); tag != "" {
		return strings.HasSuffix(tag, ",inline")
	}
	return false
}

func (m *Merger) makeMergeStruct(values ...reflect.Value) reflect.Value {
	foundFields := map[string]reflect.StructField{}
	for i := 0; i < len(values); i++ {
		v := values[i]
		if v.Kind() == reflect.Ptr {
			v = v.Elem()
		}
		typ := v.Type()
		var field reflect.StructField
		if typ.Kind() == reflect.Struct {
			for j := 0; j < typ.NumField(); j++ {
				field = typ.Field(j)
				if field.PkgPath != "" {
					// unexported field, skip
					continue
				}

				field.Name = canonicalFieldName(field)

				if f, ok := foundFields[field.Name]; ok {
					if f.Type.Kind() == reflect.Struct && field.Type.Kind() == reflect.Struct {
						if fName, fieldName := f.Type.Name(), field.Type.Name(); fName == "" || fieldName == "" || fName != fieldName {
							// we have 2 fields with the same name and they are both structs, so we need
							// to merge the existing struct with the new one in case they are different
							newval := m.makeMergeStruct(reflect.New(f.Type).Elem(), reflect.New(field.Type).Elem()).Elem()
							f.Type = newval.Type()
							foundFields[field.Name] = f
						}
					}
					// field already found, skip
					continue
				}
				if inlineField(field) {
					// insert inline after this value, it will have a higher
					// "type" priority than later values
					values = append(values[:i+1], append([]reflect.Value{v.Field(j)}, values[i+1:]...)...)
					continue
				}
				foundFields[field.Name] = field
			}
		} else if typ.Kind() == reflect.Map {
			for _, key := range v.MapKeys() {
				keyval := reflect.ValueOf(v.MapIndex(key).Interface())
				if _, ok := m.preserveMap[key.String()]; !ok {
					if keyval.Kind() == reflect.Ptr && keyval.Elem().Kind() == reflect.Map {
						keyval = m.makeMergeStruct(keyval.Elem())
					} else if keyval.Kind() == reflect.Map {
						keyval = m.makeMergeStruct(keyval).Elem()
					}
				}
				var t reflect.Type
				if !keyval.IsValid() {
					// this nonsense is to create a generic `interface{}` type.  There is
					// probably an easier to do this, but it eludes me at the moment.
					var dummy interface{}
					t = reflect.ValueOf(&dummy).Elem().Type()
				} else {
					t = reflect.ValueOf(keyval.Interface()).Type()
				}
				field = reflect.StructField{
					Name: camelCase(key.String()),
					Type: t,
					Tag:  reflect.StructTag(fmt.Sprintf(`json:"%s" yaml:"%s"`, key.String(), key.String())),
				}
				if f, ok := foundFields[field.Name]; ok {
					if f.Type.Kind() == reflect.Struct && t.Kind() == reflect.Struct {
						if fName, tName := f.Type.Name(), t.Name(); fName == "" || tName == "" || fName != tName {
							// we have 2 fields with the same name and they are both structs, so we need
							// to merge the existig struct with the new one in case they are different
							newval := m.makeMergeStruct(reflect.New(f.Type).Elem(), reflect.New(t).Elem()).Elem()
							f.Type = newval.Type()
							foundFields[field.Name] = f
						}
					}
					// field already found, skip
					continue
				}
				foundFields[field.Name] = field
			}
		}
	}

	fields := []reflect.StructField{}
	for _, value := range foundFields {
		fields = append(fields, value)
	}
	sort.Slice(fields, func(i, j int) bool {
		return fields[i].Name < fields[j].Name
	})
	newType := reflect.StructOf(fields)
	return reflect.New(newType)
}

func (m *Merger) mapToStruct(src reflect.Value) (reflect.Value, error) {
	if src.Kind() != reflect.Map {
		return reflect.Value{}, nil
	}

	dest := m.makeMergeStruct(src)
	if dest.Kind() == reflect.Ptr {
		dest = dest.Elem()
	}

	for _, key := range src.MapKeys() {
		structFieldName := camelCase(key.String())
		keyval := reflect.ValueOf(src.MapIndex(key).Interface())
		// skip invalid (ie nil) key values
		if !keyval.IsValid() {
			continue
		}
		switch {
		case keyval.Kind() == reflect.Ptr && keyval.Elem().Kind() == reflect.Map:
			keyval, err := m.mapToStruct(keyval.Elem())
			if err != nil {
				return reflect.Value{}, err
			}
			_, err = m.mergeStructs(dest.FieldByName(structFieldName), newMergeSource(reflect.ValueOf(keyval.Addr().Interface())), false)
			if err != nil {
				return reflect.Value{}, err
			}
		case keyval.Kind() == reflect.Map:
			keyval, err := m.mapToStruct(keyval)
			if err != nil {
				return reflect.Value{}, err
			}
			_, err = m.mergeStructs(dest.FieldByName(structFieldName), newMergeSource(reflect.ValueOf(keyval.Interface())), false)
			if err != nil {
				return reflect.Value{}, err
			}
		default:
			dest.FieldByName(structFieldName).Set(reflect.ValueOf(keyval.Interface()))
		}
	}
	return dest, nil
}

func structToMap(src mergeSource) (mergeSource, error) {
	if !src.isStruct() {
		return src, nil
	}

	newMap := reflect.ValueOf(map[string]interface{}{})

	reflectedStruct, _, err := src.reflect()
	if err != nil {
		return mergeSource{}, err
	}
	typ := reflectedStruct.Type()

	for i := 0; i < typ.NumField(); i++ {
		structField := typ.Field(i)
		if structField.PkgPath != "" {
			// skip private fields
			continue
		}
		name := yamlFieldName(structField)
		newMap.SetMapIndex(reflect.ValueOf(name), reflectedStruct.Field(i))
	}

	return newMergeSource(newMap), nil
}

type ConfigOptions struct {
	Overwrite []string `json:"overwrite,omitempty" yaml:"overwrite,omitempty"`
}

func yamlFieldName(sf reflect.StructField) string {
	if tag, ok := sf.Tag.Lookup("yaml"); ok {
		// with yaml:"foobar,omitempty"
		// we just want to the "foobar" part
		parts := strings.Split(tag, ",")
		if parts[0] != "" && parts[0] != "-" {
			return parts[0]
		}
	}
	// guess the field name from reversing camel case
	// so "FooBar" becomes "foo-bar"
	parts := camelcase.Split(sf.Name)
	for i := range parts {
		parts[i] = strings.ToLower(parts[i])
	}
	return strings.Join(parts, "-")
}

func canonicalFieldName(sf reflect.StructField) string {
	if tag, ok := sf.Tag.Lookup("figtree"); ok {
		for _, part := range strings.Split(tag, ",") {
			if strings.HasPrefix(part, "name=") {
				return strings.TrimPrefix(part, "name=")
			}
		}
	}

	// For consistency with YAML data, determine a canonical field name
	// based on the YAML tag. Do not rely on the Go struct field name unless
	// there is no YAML tag.
	return camelCase(yamlFieldName(sf))
}

func (m *Merger) mustOverwrite(name string) bool {
	for _, prop := range m.Config.Overwrite {
		if name == prop {
			return true
		}
	}
	return false
}

func (m *Merger) mustIgnore(name string) bool {
	for _, prop := range m.ignore {
		if name == prop {
			return true
		}
	}
	return false
}

func isDefault(v reflect.Value) bool {
	if option := toOption(v); option != nil {
		return option.IsDefault()
	}
	return false
}

func toOption(v reflect.Value) option {
	v = indirect(v)
	if !v.IsValid() {
		return nil
	}
	if !v.CanAddr() {
		tmp := reflect.New(v.Type()).Elem()
		tmp.Set(v)
		v = tmp
	}
	if option, ok := v.Addr().Interface().(option); ok {
		return option
	}
	return nil
}

func indirect(v reflect.Value) reflect.Value {
	for v.Kind() == reflect.Pointer {
		v = v.Elem()
	}
	return v
}

func uninterface(v reflect.Value) reflect.Value {
	if v.Kind() == reflect.Interface {
		return v.Elem()
	}
	return v
}

func isZero(v reflect.Value) bool {
	v = indirect(v)
	if !v.IsValid() {
		return true
	}
	return reflect.DeepEqual(v.Interface(), reflect.Zero(v.Type()).Interface())
}

func isSame(v1, v2 reflect.Value) bool {
	v1Valid := v1.IsValid()
	v2Valid := v2.IsValid()
	if !v1Valid && !v2Valid {
		return true
	}
	if !v1Valid || !v2Valid {
		return false
	}
	return reflect.DeepEqual(v1.Interface(), v2.Interface())
}

type notAssignableError struct {
	dstType        reflect.Type
	srcType        reflect.Type
	sourceLocation SourceLocation
}

func (e notAssignableError) Error() string {
	return fmt.Sprintf("%s: %s is not assignable to %s", e.sourceLocation, e.srcType, e.dstType)
}

var stringType = reflect.ValueOf("").Type()

type assignOptions struct {
	// Overwrite will attempt to replace the destination with the source
	// even if the dest is already a valid (non-zero, non-default) value.
	Overwrite bool

	// srcIsDefault is used internally when we are provided src as an Option
	// and we unwrap the option and recursively assign the raw value to dest.
	srcIsDefault bool
	// destIsDefault is used internally when we are provided dest as an Option
	// and we unwrap the option and recursively try to assign src to the raw
	// value.
	destIsDefault bool
	// sourceLocation is used internally to track the source file
	// name/line/column when that data is available. This is set
	// when we recursively call assignValue after unwrapping src Option.
	sourceLocation SourceLocation
}

// assignValue will attempt to assign src to dest.  If there is no errors, the
// bool return value will indicate if the assignment happened, which will be
// false when the trying to assign to a non-zero, or non-default value (without
// Overwrite set)
func (m *Merger) assignValue(dest reflect.Value, src mergeSource, opts assignOptions) (bool, error) {
	reflectedSrc, coord, err := src.reflect()
	if err != nil {
		return false, err
	}
	Log.Debugf("assignValue: %#v to %#v [opts: %#v]\n", reflectedSrc, dest, opts)
	if !dest.IsValid() || !reflectedSrc.IsValid() {
		return false, nil
	}

	// Not much we can do here if dest is unsettable, this will happen if
	// dest comes from a map without copying first.  This is a programmer error.
	if !dest.CanSet() {
		return false, errors.Errorf("Cannot assign %#v to unsettable value %#v", reflectedSrc, dest)
	}

	// if we have a pointer value, deref (and create if nil)
	if dest.Kind() == reflect.Pointer {
		if dest.IsNil() {
			dest.Set(reflect.New(dest.Type().Elem()))
		}
		dest = dest.Elem()
	}

	// if src is a pointer, deref, return if nil and not overwriting
	if reflectedSrc.Kind() == reflect.Pointer {
		reflectedSrc = reflectedSrc.Elem()
		// reflectedSrc might be invalid if it was Nil so lets handle that now
		if !reflectedSrc.IsValid() {
			if opts.Overwrite {
				dest.Set(reflectedSrc)
				return true, nil
			}
			return false, nil
		}
	}

	// check to see if we can convert src to dest type before we check to see
	// if is assignable. We cannot assign float32 to float64, but we can
	// convert float32 to float64 and then assign.  Note we skip conversion
	// to strings since almost anything can be converted to a string
	if dest.Kind() != reflect.String && reflectedSrc.CanConvert(dest.Type()) {
		reflectedSrc = reflectedSrc.Convert(dest.Type())
	}

	// if the source is an option, get the raw value of the option
	// and try to assign that to the dest. assignValue does not require
	// the source to be addressable, but in order to check for the option
	// interface we might have to make the source addressable via a copy.
	addressableSrc := reflectedSrc
	if !addressableSrc.CanAddr() {
		addressableSrc = reflect.New(reflectedSrc.Type()).Elem()
		addressableSrc.Set(reflectedSrc)
	}
	if option := toOption(addressableSrc); option != nil {
		srcOptionValue := reflect.ValueOf(option.GetValue())
		opts.sourceLocation = option.GetSource()
		opts.srcIsDefault = option.IsDefault()
		return m.assignValue(dest, newMergeSource(srcOptionValue), opts)
	}

	// if dest is an option type, then try to assign directly to the
	// raw option value and then populate the option object
	if dest.CanAddr() {
		if option := toOption(dest); option != nil {
			destOptionValue := reflect.ValueOf(option.GetValue())
			if !destOptionValue.IsValid() {
				// this will happen when we have an Option[any], and
				// GetValue returns nil as the default value
				if _, ok := dest.Interface().(Option[any]); ok {
					// since we want an `any` we should be good with
					// just creating the src type
					destOptionValue = reflect.New(reflectedSrc.Type()).Elem()
				}
			}
			if !destOptionValue.CanSet() {
				destOptionValue = reflect.New(destOptionValue.Type()).Elem()
			}
			opts.destIsDefault = option.IsDefault()
			ok, err := m.assignValue(destOptionValue, src, opts)
			if err != nil {
				return false, err
			}
			if ok {
				if err := option.SetValue(destOptionValue.Interface()); err != nil {
					return false, err
				}
				source := opts.sourceLocation
				if source.Name == "" {
					source.Name = m.sourceFile
				}
				if coord != nil {
					source.Location = coord
				}
				option.SetSource(source)
			}
			return ok, nil
		}
	}

	// if we are assigning to a yaml.Node then try to preserve the raw
	// yaml.Node input, otherwise encode the src into the Node.
	if node, ok := dest.Interface().(yaml.Node); ok {
		if src.node != nil {
			dest.Set(reflect.ValueOf(*src.node))
			return true, nil
		} else {
			if err := node.Encode(reflectedSrc.Interface()); err != nil {
				return false, errors.WithStack(err)
			}
			dest.Set(reflect.ValueOf(node))
			return true, nil
		}
		return false, nil
	}

	if reflectedSrc.Type().AssignableTo(dest.Type()) {
		shouldAssignDest := opts.Overwrite || isZero(dest) || (opts.destIsDefault && !opts.srcIsDefault)
		if shouldAssignDest {
			switch reflectedSrc.Kind() {
			case reflect.Map:
				// maps are mutable, so create a brand new shiny one
				dup := reflect.New(reflectedSrc.Type()).Elem()
				ok, err := m.mergeMaps(dup, src, opts.Overwrite)
				if err != nil {
					return false, err
				}
				if ok {
					dest.Set(dup)
				}
				return ok, nil
			case reflect.Slice:
				if reflectedSrc.IsNil() {
					dest.Set(reflectedSrc)
				} else {
					// slices are mutable, so create a brand new shiny one
					cp := reflect.MakeSlice(reflectedSrc.Type(), reflectedSrc.Len(), reflectedSrc.Len())
					reflect.Copy(cp, reflectedSrc)
					dest.Set(cp)
				}
			default:
				dest.Set(reflectedSrc)
			}
			return true, nil
		}
		return false, nil
	}

	if dest.Kind() == reflect.Bool && reflectedSrc.Kind() == reflect.String {
		b, err := strconv.ParseBool(reflectedSrc.Interface().(string))
		if err != nil {
			return false, errors.Wrapf(err, "%s is not assignable to %s, invalid bool value %#v", reflectedSrc.Type(), dest.Type(), reflectedSrc)
		}
		dest.Set(reflect.ValueOf(b))
		return true, nil
	}

	if dest.Kind() == reflect.String && reflectedSrc.Kind() != reflect.String && stringType.AssignableTo(dest.Type()) {
		switch reflectedSrc.Kind() {
		case reflect.Array, reflect.Slice, reflect.Map:
			return false, errors.WithStack(
				notAssignableError{
					srcType:        reflectedSrc.Type(),
					dstType:        dest.Type(),
					sourceLocation: NewSource(m.sourceFile, WithLocation(coord)),
				},
			)
		case reflect.Struct:
			// we generally dont want to assign structs to a string
			// unless that struct is an option struct in which case
			// we use convert the value
			if option := toOption(reflectedSrc); option != nil {
				dest.Set(reflect.ValueOf(fmt.Sprint(option.GetValue())))
			}
			return false, errors.WithStack(
				notAssignableError{
					srcType:        reflectedSrc.Type(),
					dstType:        dest.Type(),
					sourceLocation: NewSource(m.sourceFile, WithLocation(coord)),
				},
			)
		default:
			// if we have a scalar node we want to convert to a string, just use
			// the literal value tokenized from the document, this will
			// allow values like `False` to be preserved as a case-sensitive
			// string rather than being converted to a bool, the back to a string.
			if src.node != nil && src.node.Kind == yaml.ScalarNode {
				dest.Set(reflect.ValueOf(src.node.Value))
			} else {
				dest.Set(reflect.ValueOf(fmt.Sprint(reflectedSrc.Interface())))
			}
		}
		return true, nil
	}

	// if we have a collection don't proceed to attempt to unmarshal direct
	// from the yaml.Node ... collections are process per item, rather than
	// as a whole.
	if isCollection(dest) {
		return false, errors.WithStack(
			notAssignableError{
				srcType:        reflectedSrc.Type(),
				dstType:        dest.Type(),
				sourceLocation: NewSource(m.sourceFile, WithLocation(coord)),
			},
		)
	}

	if !isSpecial(dest) && dest.CanAddr() {
		meth := dest.Addr().MethodByName("UnmarshalYAML")
		if meth.IsValid() {
			if src.node != nil {
				if err := src.node.Decode(dest.Addr().Interface()); err != nil {
					return false, errors.WithStack(err)
				}
			} else {
				// we know we have an UnmarshalYAML function, so use yaml
				// to convert to/from between random types since we can't
				// do it with reflection alone here.
				content, err := yaml.Marshal(reflectedSrc.Interface())
				if err != nil {
					return false, errors.WithStack(err)
				}
				if err := yaml.Unmarshal(content, dest.Addr().Interface()); err != nil {
					return false, errors.WithStack(err)
				}
			}
			return true, nil
		}
	}

	return false, errors.WithStack(
		notAssignableError{
			srcType:        reflectedSrc.Type(),
			dstType:        dest.Type(),
			sourceLocation: NewSource(m.sourceFile, WithLocation(coord)),
		},
	)
}

type mergeSource struct {
	reflected reflect.Value
	node      *yaml.Node
	coord     *FileCoordinate
}

func newMergeSource(src any) mergeSource {
	switch cast := src.(type) {
	case reflect.Value:
		if cast.IsValid() {
			cast = uninterface(indirect(cast))
		}
		return mergeSource{
			reflected: cast,
		}
	case *yaml.Node:
		return mergeSource{
			node: walky.Indirect(cast),
		}
	}
	panic(fmt.Sprintf("Unknown type: %T", src))
}

func (ms *mergeSource) reflect() (reflect.Value, *FileCoordinate, error) {
	if ms.reflected.IsValid() && !ms.reflected.IsZero() {
		return ms.reflected, ms.coord, nil
	}
	if ms.node != nil {
		if ms.node.Line != 0 || ms.node.Column != 0 {
			ms.coord = &FileCoordinate{
				Line:   ms.node.Line,
				Column: ms.node.Column,
			}
		}
		var val any
		err := ms.node.Decode(&val)
		if err != nil {
			return reflect.Value{}, nil, err
		}
		ms.reflected = uninterface(reflect.ValueOf(&val).Elem())
	}
	return ms.reflected, ms.coord, nil
}

func (ms *mergeSource) isMap() bool {
	if ms.node != nil {
		return ms.node.Kind == yaml.MappingNode
	}
	return ms.reflected.Kind() == reflect.Map
}

func (ms *mergeSource) isStruct() bool {
	if ms.node != nil {
		return false
	}
	return ms.reflected.Kind() == reflect.Struct
}

func (ms *mergeSource) isList() bool {
	if ms.node != nil {
		return ms.node.Kind == yaml.SequenceNode
	}
	switch ms.reflected.Kind() {
	case reflect.Array, reflect.Slice:
		return true
	}
	return false
}

func (ms *mergeSource) isZero() bool {
	if ms.node != nil {
		// values directly from config files cannot be 'zero'
		// ie `foo: false` is still non-zero even though the
		// value is the zero value (false)
		return false
	}
	return isZero(ms.reflected)
}

func (ms *mergeSource) isValid() bool {
	if ms.node != nil {
		return !ms.node.IsZero()
	}
	return ms.reflected.IsValid()
}

func (ms *mergeSource) len() int {
	if ms.node != nil {
		if ms.node.Kind == yaml.MappingNode || ms.node.Kind == yaml.SequenceNode {
			return len(ms.node.Content)
		}
		return 0
	}
	return ms.reflected.Len()
}

func (ms *mergeSource) foreachField(f func(key string, value mergeSource, anonymous bool) error) error {
	if ms.node != nil {
		for i := 0; i < len(ms.node.Content); i += 2 {
			err := f(ms.node.Content[i].Value, newMergeSource(ms.node.Content[i+1]), false)
			if err != nil {
				return err
			}
		}
		return nil
	}
	switch ms.reflected.Kind() {
	case reflect.Struct:
		for i := 0; i < ms.reflected.NumField(); i++ {
			structField := ms.reflected.Type().Field(i)
			field := ms.reflected.Field(i)
			field = uninterface(indirect(field))
			fieldName := yamlFieldName(structField)
			if structField.PkgPath != "" && !structField.Anonymous {
				continue
			}
			err := f(fieldName, newMergeSource(field), structField.Anonymous)
			if err != nil {
				return err
			}
		}
		return nil
	case reflect.Map:
		for _, key := range ms.reflected.MapKeys() {
			val := ms.reflected.MapIndex(key)
			if val.IsValid() {
				val = uninterface(indirect(val))
			}
			err := f(key.String(), newMergeSource(val), false)
			if err != nil {
				return err
			}
		}
		return nil
	}

	return errors.Errorf("expected struct, got %s", ms.reflected.Kind())
}

func (ms *mergeSource) foreachKey(f func(key reflect.Value, value mergeSource) error) error {
	if ms.node != nil {
		for i := 0; i < len(ms.node.Content); i += 2 {
			if ms.node.Content[i].Tag == "!!merge" {
				if ms.node.Content[i+1].Kind == yaml.SequenceNode {
					for _, elem := range ms.node.Content[i+1].Content {
						yamlMergeSrc := newMergeSource(elem)
						err := yamlMergeSrc.foreachKey(f)
						if err != nil {
							return err
						}
					}
				} else {
					yamlMergeSrc := newMergeSource(ms.node.Content[i+1])
					err := yamlMergeSrc.foreachKey(f)
					if err != nil {
						return err
					}
				}
			} else {
				newMS := newMergeSource(ms.node.Content[i])
				key, _, err := newMS.reflect()
				if err != nil {
					return err
				}
				err = f(key, newMergeSource(ms.node.Content[i+1]))
				if err != nil {
					return err
				}
			}
		}
		return nil
	}
	if ms.reflected.Kind() == reflect.Map {
		for _, key := range ms.reflected.MapKeys() {
			val := ms.reflected.MapIndex(key)
			val = uninterface(indirect(val))
			err := f(key, newMergeSource(val))
			if err != nil {
				return err
			}
		}
		return nil
	}
	return errors.Errorf("not map")
}

func (ms *mergeSource) foreach(f func(ix int, item mergeSource) error) error {
	if ms.node != nil {
		for i := 0; i < len(ms.node.Content); i += 1 {
			if err := f(i, newMergeSource(ms.node.Content[i])); err != nil {
				return err
			}
		}
		return nil
	}
	switch ms.reflected.Kind() {
	case reflect.Slice, reflect.Array:
		for i := 0; i < ms.reflected.Len(); i++ {
			item := ms.reflected.Index(i)
			item = uninterface(indirect(item))
			if err := f(i, newMergeSource(item)); err != nil {
				return err
			}
		}
		return nil
	}
	return errors.Errorf("not slice or array")
}

type fieldYAML struct {
	StructField reflect.StructField
	Value       reflect.Value
}

// populateYAMLMaps will collect a map by field name where
// those field names are converted to a common name used in YAML
// documents so we can easily merge fields and maps together from
// multiple sources.
func populateYAMLMaps(v reflect.Value) map[string]fieldYAML {
	fieldsByYAML := make(map[string]fieldYAML)
	if v.Kind() != reflect.Struct {
		return fieldsByYAML
	}
	for i := 0; i < v.NumField(); i++ {
		fieldType := v.Type().Field(i)
		yamlName := yamlFieldName(fieldType)
		if _, ok := fieldsByYAML[yamlName]; !ok {
			fieldsByYAML[yamlName] = fieldYAML{
				StructField: fieldType,
				Value:       v.Field(i),
			}
		}
	}

	for i := 0; i < v.NumField(); i++ {
		fieldType := v.Type().Field(i)
		if fieldType.Anonymous && indirect(v.Field(i)).Type().Kind() == reflect.Struct {
			anonFields := populateYAMLMaps(indirect(v.Field(i)))
			for k, v := range anonFields {
				if _, ok := fieldsByYAML[k]; !ok {
					fieldsByYAML[k] = v
				}
			}
		}
	}
	return fieldsByYAML
}

func (m *Merger) mergeStructs(dst reflect.Value, src mergeSource, overwrite bool) (changed bool, err error) {
	dst = indirect(dst)

	if dst.Kind() == reflect.Interface {
		realDst := dst.Elem()
		if realDst.IsValid() {
			newDst := reflect.New(realDst.Type()).Elem()
			newDst.Set(realDst)
			defer func(orig reflect.Value) {
				if changed {
					orig.Set(newDst)
				}
			}(dst)
			dst = newDst
		}
	}

	if dst.Kind() == reflect.Map {
		return m.mergeMaps(dst, src, overwrite)
	}

	if !dst.IsValid() || !src.isValid() {
		Log.Debugf("Valid: dst:%v src:%t", dst.IsValid(), src.isValid())
		return false, nil
	}

	// We first collect maps of struct fields by the yamlized name
	// so we can easily compare maps and structs by common names
	dstFieldsByYAML := populateYAMLMaps(dst)

	err = src.foreachField(func(fieldName string, srcField mergeSource, anon bool) error {
		if m.mustIgnore(fieldName) {
			return nil
		}

		dstFieldByYAML, ok := dstFieldsByYAML[fieldName]
		if !ok {
			if anon {
				// this is an embedded struct, and the destination does not contain
				// the same embedded struct, so try to merge the embedded struct
				// directly with the destination
				ok, err := m.mergeStructs(dst, srcField, m.mustOverwrite(fieldName))
				if err != nil {
					return errors.WithStack(err)
				}
				changed = changed || ok
			}
			// if original value does not have the same struct field
			// then just skip this field.
			return nil
		}

		// PkgPath is empty for upper case (exported) field names.
		if dstFieldByYAML.StructField.PkgPath != "" {
			// unexported field, skipping
			return nil
		}

		dstField := dstFieldByYAML.Value

		fieldChanged := false
		if dstField.Kind() == reflect.Interface {
			realDstField := dstField.Elem()
			if realDstField.IsValid() {
				newDstField := reflect.New(realDstField.Type()).Elem()
				newDstField.Set(realDstField)
				defer func(orig reflect.Value) {
					if fieldChanged {
						orig.Set(newDstField)
					}
				}(dstField)
				dstField = newDstField
			}
		}

		// if we have a pointer value, deref (and create if nil)
		if dstField.Kind() == reflect.Pointer {
			if dstField.IsNil() {
				newField := reflect.New(dstField.Type().Elem())
				defer func(origField reflect.Value) {
					if fieldChanged {
						origField.Set(newField)
					}
				}(dstField)
				dstField = newField
			}
			dstField = dstField.Elem()
		}

		val, _, err := srcField.reflect()
		if err != nil {
			return err
		}

		shouldAssign := (isZero(dstField) && !srcField.isZero() || (isDefault(dstField) && !isDefault(val))) || (overwrite || m.mustOverwrite(fieldName))

		var assignErr error
		if shouldAssign && !isSame(dstField, val) {
			fieldChanged, assignErr = m.assignValue(dstField, srcField, assignOptions{
				Overwrite: overwrite || m.mustOverwrite(fieldName),
			})
			// if this is a notAssignableError then we want
			// to continue down to try to investigate more complex
			// types.  For example we  will get here when we try to
			// assign ListStringOption to []string or []interface
			// where we want to iterate below for each StringOption.
			var naErr notAssignableError
			if assignErr != nil && !errors.As(assignErr, &naErr) {
				return assignErr
			}
			changed = changed || fieldChanged
		}
		switch dstField.Kind() {
		case reflect.Map:
			Log.Debugf("Merging Map: %#v to %#v [overwrite: %t]", val, dstField, overwrite || m.mustOverwrite(fieldName))
			ok, err := m.mergeStructs(dstField, srcField, overwrite || m.mustOverwrite(fieldName))
			if err != nil {
				return errors.WithStack(err)
			}
			fieldChanged = fieldChanged || ok
			changed = changed || ok
			return nil
		case reflect.Slice, reflect.Array:
			Log.Debugf("Merging %#v to %#v [overwrite: %t]", val, dstField, overwrite || m.mustOverwrite(fieldName))
			merged, ok, err := m.mergeArrays(dstField, srcField, overwrite || m.mustOverwrite(fieldName))
			if err != nil {
				return err
			}
			if ok {
				dstField.Set(merged)
			}
			fieldChanged = fieldChanged || ok
			changed = changed || ok
			return nil
		case reflect.Struct:
			// only merge structs if they are not special structs (options or yaml.Node):
			if !isSpecial(dstField) {
				Log.Debugf("Merging Struct: %#v to %#v [overwrite: %t]", val, dstField, overwrite || m.mustOverwrite(fieldName))
				ok, err := m.mergeStructs(dstField, srcField, overwrite || m.mustOverwrite(fieldName))
				if err != nil {
					return errors.WithStack(err)
				}
				fieldChanged = fieldChanged || ok
				changed = changed || ok
				return nil
			}
		}
		return assignErr
	})
	return changed, err
}

func (m *Merger) mergeMaps(dst reflect.Value, src mergeSource, overwrite bool) (bool, error) {
	if src.isStruct() {
		var err error
		src, err = structToMap(src)
		if err != nil {
			return false, err
		}
	}
	if !src.isMap() {
		return false, nil
	}
	if overwrite {
		// truncate all the keys
		for _, key := range dst.MapKeys() {
			// setting to zero value is a "delete" operation
			dst.SetMapIndex(key, reflect.Value{})
		}
	}

	changed := false
	err := src.foreachKey(func(key reflect.Value, value mergeSource) error {
		if !dst.MapIndex(key).IsValid() {
			dstElem := reflect.New(dst.Type().Elem()).Elem()
			ok, err := m.assignValue(dstElem, value, assignOptions{
				Overwrite: overwrite,
			})
			if option := toOption(dstElem); option != nil {
				loc := option.GetSource()
				if loc.Location == nil {
					_, coord, err := value.reflect()
					if err != nil {
						return err
					}
					loc.Location = coord
				}
				if loc.Name == "" {
					loc.Name = m.sourceFile
				}
				option.SetSource(loc)
			}
			var assignErr notAssignableError
			if err != nil && !errors.As(err, &assignErr) {
				return err
			} else if err == nil {
				if dst.IsNil() {
					if !dst.CanSet() {
						// TODO: Should this be an error?
						return nil
					}
					dst.Set(reflect.MakeMap(dst.Type()))
				}
				Log.Debugf("Setting %v to %#v", key.Interface(), dstElem.Interface())
				dst.SetMapIndex(key, dstElem)
				changed = changed || ok
				return nil
			}
		}

		if dst.IsNil() {
			// nil map here, we need to create one
			newMap := reflect.MakeMap(dst.Type())
			dst.Set(newMap)
		}
		if !dst.MapIndex(key).IsValid() {
			newVal := reflect.New(dst.Type().Elem()).Elem()
			dst.SetMapIndex(key, newVal)
			changed = true
		}
		dstVal := reflect.ValueOf(dst.MapIndex(key).Interface())
		dstValKind := dstVal.Kind()
		switch {
		case dstValKind == reflect.Map:
			Log.Debugf("Merging: %#v to %#v", value, dstVal)
			ok, err := m.mergeStructs(dstVal, value, overwrite || m.mustOverwrite(key.String()))
			if err != nil {
				return errors.WithStack(err)
			}
			changed = changed || ok
			return nil
		case dstValKind == reflect.Struct && !isSpecial(dstVal):
			Log.Debugf("Merging: %#v to %#v", value, dstVal)
			if !dstVal.CanAddr() {
				// we can't address dstVal so we need to make a new value
				// outside the map, merge into the new value, then
				// set the map key to the new value
				newVal := reflect.New(dstVal.Type()).Elem()
				newVal.Set(dstVal)
				ok, err := m.mergeStructs(newVal, value, overwrite || m.mustOverwrite(key.String()))
				if err != nil {
					return errors.WithStack(err)
				}
				if ok {
					dst.SetMapIndex(key, newVal)
					changed = true
				}
				return nil
			}
			ok, err := m.mergeStructs(dstVal, value, overwrite || m.mustOverwrite(key.String()))
			if err != nil {
				return errors.WithStack(err)
			}
			changed = changed || ok
			return nil
		case dstValKind == reflect.Slice, dstValKind == reflect.Array:
			Log.Debugf("Merging: %#v to %#v", value, dstVal)
			merged, ok, err := m.mergeArrays(dstVal, value, overwrite || m.mustOverwrite(key.String()))
			if err != nil {
				return err
			}
			if ok {
				dst.SetMapIndex(key, merged)
			}
			changed = changed || ok
		default:
			if !isZero(dstVal) {
				return nil
			}
			reflected, _, err := value.reflect()
			if err != nil {
				return err
			}
			if !reflected.IsValid() {
				return nil
			}
			if !dstVal.IsValid() || reflected.Type().AssignableTo(dstVal.Type()) {
				dst.SetMapIndex(key, reflected)
			} else {
				if srcOption := toOption(reflected); srcOption != nil {
					dst.SetMapIndex(key, reflect.ValueOf(srcOption.GetValue()))
					return nil
				}
				settableDstVal := reflect.New(dstVal.Type()).Elem()
				settableDstVal.Set(dstVal)
				ok, err := m.assignValue(settableDstVal, value, assignOptions{
					Overwrite: overwrite || m.mustOverwrite(key.String()),
				})
				if err != nil {
					return errors.WithStack(err)
				}
				if ok {
					dst.SetMapIndex(key, settableDstVal)
					changed = true
					return nil
				}
				return errors.Errorf("map value %T is not assignable to %T", reflected.Interface(), dstVal.Interface())
			}
		}
		return nil
	})
	return changed, err
}

func isCollection(dst reflect.Value) bool {
	if !dst.IsValid() {
		return false
	}
	switch dst.Kind() {
	case reflect.Map, reflect.Slice, reflect.Array:
		return true
	case reflect.Struct:
		return !isSpecial(dst)
	}
	return false
}

// isSpecial returns true if the value is an Option, slice of Options
// map of Options or a yaml.Node.
func isSpecial(dst reflect.Value) bool {
	if !dst.IsValid() {
		return false
	}
	if option := toOption(dst); option != nil {
		return true
	}
	if _, ok := dst.Interface().(yaml.Node); ok {
		return true
	}
	return false
}

func (m *Merger) mergeArrays(dst reflect.Value, src mergeSource, overwrite bool) (reflect.Value, bool, error) {
	var cp reflect.Value
	switch dst.Type().Kind() {
	case reflect.Slice:
		if overwrite {
			// overwriting so just make a new slice
			cp = reflect.MakeSlice(dst.Type(), 0, 0)
		} else {
			cp = reflect.MakeSlice(dst.Type(), dst.Len(), dst.Len())
			reflect.Copy(cp, dst)
		}
	case reflect.Array:
		// arrays are copied, not passed by reference, so we dont need to copy
		cp = dst
	}

	if !src.isList() {
		reflectedSrc, coord, err := src.reflect()
		if err != nil {
			return reflect.Value{}, false, err
		}
		if !reflectedSrc.IsValid() {
			// if this is a nil interface data then
			// we don't care that we cant assign it to a
			// list, it is a no-op anyway.
			return cp, false, nil
		}
		return reflect.Value{}, false, errors.WithStack(
			notAssignableError{
				srcType:        reflectedSrc.Type(),
				dstType:        dst.Type(),
				sourceLocation: NewSource(m.sourceFile, WithLocation(coord)),
			},
		)
	}
	var zero interface{}
	changed := false
	err := src.foreach(func(ix int, item mergeSource) error {
		reflected, _, err := item.reflect()
		if err != nil {
			return err
		}
		if dst.Kind() == reflect.Array {
			if dst.Len() <= ix {
				// truncate arrays, we cannot append
				return nil
			}
			dstElem := dst.Index(ix)
			if isDefault(dstElem) || dstElem.IsZero() || overwrite {
				ok, err := m.assignValue(dstElem, item, assignOptions{
					Overwrite: overwrite,
				})
				if err != nil {
					return err
				}
				changed = changed || ok
			}
			return nil
		}

		// if src or dst's are options we need to compare the
		// values to determine if we need to skip inserting this
		// element
		compareValue := reflected
		if nOption := toOption(reflected); nOption != nil {
			if !nOption.IsDefined() {
				return nil
			}
			compareValue = reflect.ValueOf(nOption.GetValue())
		}

		if !compareValue.IsValid() || reflect.DeepEqual(compareValue.Interface(), zero) {
			return nil
		}

		for i := 0; i < cp.Len(); i++ {
			v := cp.Index(i)
			if oOption := toOption(v); oOption != nil {
				v = reflect.ValueOf(oOption.GetValue())
			}
			// try to assign the input to a tmp value so all the normal
			// conversions happen before we compare it to existing elements.
			// Otherwise we might end up with extra dups in the array
			// that are the same value
			if v.CanInterface() {
				tmpVal := reflect.New(reflect.ValueOf(v.Interface()).Type()).Elem()
				_, err := m.assignValue(tmpVal, item, assignOptions{})
				if err == nil {
					if reflect.DeepEqual(v.Interface(), tmpVal.Interface()) {
						return nil
					}
				}
			}
		}
		dstElem := reflect.New(cp.Type().Elem()).Elem()
		dstKind := dstElem.Kind()
		switch {
		case dstKind == reflect.Map, (dstKind == reflect.Struct && !isSpecial(dstElem)):
			Log.Debugf("Merging: %#v to %#v", reflected, dstElem)
			ok, err := m.mergeStructs(dstElem, item, overwrite)
			if err != nil {
				return errors.WithStack(err)
			}
			changed = changed || ok
		case dstKind == reflect.Slice, dstKind == reflect.Array:
			Log.Debugf("Merging: %#v to %#v", reflected, dstElem)
			merged, ok, err := m.mergeArrays(dstElem, item, overwrite)
			if err != nil {
				return err
			}
			if ok {
				dstElem.Set(merged)
			}
			changed = changed || ok
		default:
			ok, err := m.assignValue(dstElem, item, assignOptions{
				Overwrite: overwrite,
			})
			if err != nil {
				return err
			}
			changed = changed || ok
		}

		cp = reflect.Append(cp, dstElem)
		return nil
	})
	if err != nil {
		return reflect.Value{}, false, err
	}
	return cp, changed, nil
}

func (f *FigTree) formatEnvName(name string) string {
	name = fmt.Sprintf("%s_%s", f.envPrefix, strings.ToUpper(name))

	return strings.Map(func(r rune) rune {
		if unicode.IsDigit(r) || unicode.IsLetter(r) {
			return r
		}
		return '_'
	}, name)
}

func (f *FigTree) formatEnvValue(value reflect.Value) (string, bool) {
	switch t := value.Interface().(type) {
	case string:
		return t, true
	case int, int8, int16, int32, int64, uint, uint8, uint16, uint32, uint64, float32, float64, bool:
		return fmt.Sprintf("%v", t), true
	default:
		switch value.Kind() {
		case reflect.Chan, reflect.Func, reflect.Interface, reflect.Map, reflect.Ptr, reflect.Slice:
			if value.IsNil() {
				return "", false
			}
		}
		if t == nil {
			return "", false
		}
		type definable interface {
			IsDefined() bool
		}
		if def, ok := t.(definable); ok {
			// skip fields that are not defined
			if !def.IsDefined() {
				return "", false
			}
		}
		type gettable interface {
			GetValue() interface{}
		}
		if get, ok := t.(gettable); ok {
			return fmt.Sprintf("%v", get.GetValue()), true
		} else {
			if b, err := json.Marshal(t); err == nil {
				val := strings.TrimSpace(string(b))
				if val == "null" {
					return "", true
				}
				return val, true
			}
		}
	}
	return "", false
}

func (f *FigTree) PopulateEnv(data interface{}) (changeSet map[string]*string) {
	changeSet = make(map[string]*string)

	options := reflect.ValueOf(data)
	if options.Kind() == reflect.Ptr {
		options = reflect.ValueOf(options.Elem().Interface())
	}
	if options.Kind() == reflect.Map {
		for _, key := range options.MapKeys() {
			if strKey, ok := key.Interface().(string); ok {
				// first chunk up string so that `foo-bar` becomes ["foo", "bar"]
				parts := strings.FieldsFunc(strKey, func(r rune) bool {
					return !unicode.IsLetter(r) && !unicode.IsNumber(r)
				})
				// now for each chunk split again on camelcase so ["fooBar", "baz"]
				// becomes ["foo", "Bar", "baz"]
				allParts := []string{}
				for _, part := range parts {
					allParts = append(allParts, camelcase.Split(part)...)
				}

				name := strings.Join(allParts, "_")
				envName := f.formatEnvName(name)
				val, ok := f.formatEnvValue(options.MapIndex(key))
				if ok {
					changeSet[envName] = &val
				} else {
					changeSet[envName] = nil
				}
			}
		}
	} else if options.Kind() == reflect.Struct {
		for i := 0; i < options.NumField(); i++ {
			structField := options.Type().Field(i)
			// PkgPath is empty for upper case (exported) field names.
			if structField.PkgPath != "" {
				// unexported field, skipping
				continue
			}

			envNames := []string{strings.Join(camelcase.Split(structField.Name), "_")}
			formatName := true
			if tag := structField.Tag.Get("figtree"); tag != "" {
				if strings.Contains(tag, ",inline") {
					// if we have a tag like: `figtree:",inline"` then we
					// want to the field as a top level member and not serialize
					// the raw struct to json, so just recurse here
					nestedEnvSet := f.PopulateEnv(options.Field(i).Interface())
					for k, v := range nestedEnvSet {
						changeSet[k] = v
					}
					continue
				}
				if strings.Contains(tag, ",raw") {
					formatName = false
				}
				// next look for `figtree:"env,..."` to set the env name to that
				parts := strings.Split(tag, ",")
				if len(parts) > 0 {
					// if the env name is "-" then we should not populate this data into the env
					if parts[0] == "-" {
						continue
					}
					for _, part := range parts {
						if strings.HasPrefix(part, "name=") {
							continue
						}
						envNames = strings.Split(part, ";")
						break
					}
				}
			}
			for _, name := range envNames {
				envName := name
				if formatName {
					envName = f.formatEnvName(name)
				}
				val, ok := f.formatEnvValue(options.Field(i))
				if ok {
					changeSet[envName] = &val
				} else {
					changeSet[envName] = nil
				}
			}
		}
	}

	return changeSet
}<|MERGE_RESOLUTION|>--- conflicted
+++ resolved
@@ -336,15 +336,11 @@
 			cmd.Stdout = stdout
 			cmd.Stderr = bytes.NewBufferString("")
 			if err := cmd.Run(); err != nil {
-<<<<<<< HEAD
-				return nil, errors.Wrapf(err, "%s is executable and it failed:\n%s", file, cmd.Stderr)
-=======
 				return nil, errors.Wrapf(err, "%s is executable, but it failed to execute:\n%s", file, cmd.Stderr)
 			}
 			rel += "[stdout]"
 			if err := yaml.Unmarshal(stdout.Bytes(), &node); err != nil {
 				return nil, err
->>>>>>> 5dc7d201
 			}
 		}
 		return &ConfigSource{
